--- conflicted
+++ resolved
@@ -58,13 +58,6 @@
 
         if self.done():
             return
-<<<<<<< HEAD
-
-        self._interrupt_fut.set_result(None)
-
-    async def wait_for_playout(self) -> None:
-        await asyncio.shield(self._playout_done_fut)
-=======
 
         self._interrupt_fut.set_result(None)
 
@@ -77,28 +70,10 @@
             return self
 
         return _await_impl().__await__()
->>>>>>> cd077f91
 
     def add_done_callback(self, callback: Callable[[SpeechHandle], None]) -> None:
         self._playout_done_fut.add_done_callback(lambda _: callback(self))
 
-<<<<<<< HEAD
-    def _authorize_playout(self) -> None:
-        self._authorize_fut.set_result(None)
-
-    async def _wait_for_authorization(self) -> None:
-        await asyncio.shield(self._authorize_fut)
-
-    def _mark_playout_done(self) -> None:
-        with contextlib.suppress(asyncio.InvalidStateError):
-            # will raise InvalidStateError if the future is already done (interrupted)
-            self._playout_done_fut.set_result(None)
-
-    async def wait_if_not_interrupted(self, aw: list[asyncio.futures.Future]) -> None:
-        await asyncio.wait(
-            [*aw, self._interrupt_fut], return_when=asyncio.FIRST_COMPLETED
-        )
-=======
     async def wait_if_not_interrupted(self, aw: list[asyncio.futures.Future]) -> None:
         await asyncio.wait(
             [asyncio.gather(*aw, return_exceptions=True), self._interrupt_fut],
@@ -114,5 +89,4 @@
     def _mark_playout_done(self) -> None:
         with contextlib.suppress(asyncio.InvalidStateError):
             # will raise InvalidStateError if the future is already done (interrupted)
-            self._playout_done_fut.set_result(None)
->>>>>>> cd077f91
+            self._playout_done_fut.set_result(None)