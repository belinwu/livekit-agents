# Copyright 2023 LiveKit, Inc.
#
# Licensed under the Apache License, Version 2.0 (the "License");
# you may not use this file except in compliance with the License.
# You may obtain a copy of the License at
#
#     http://www.apache.org/licenses/LICENSE-2.0
#
# Unless required by applicable law or agreed to in writing, software
# distributed under the License is distributed on an "AS IS" BASIS,
# WITHOUT WARRANTIES OR CONDITIONS OF ANY KIND, either express or implied.
# See the License for the specific language governing permissions and
# limitations under the License.

from . import (
    cli,
    ipc,
    llm,
    metrics,
    pipeline,
    stt,
    tokenize,
    tts,
    utils,
    vad,
)
from ._exceptions import (
    APIConnectionError,
    APIError,
    APIStatusError,
    APITimeoutError,
    AssignmentTimeoutError,
)
from .job import AutoSubscribe, JobContext, JobExecutorType, JobProcess, JobRequest
from .plugin import Plugin
from .types import (
    ATTRIBUTE_AGENT_STATE,
    DEFAULT_API_CONNECT_OPTIONS,
    NOT_GIVEN,
    AgentState,
    APIConnectOptions,
    NotGiven,
    NotGivenOr,
)
from .version import __version__
from .worker import Worker, WorkerOptions, WorkerPermissions, WorkerType

__all__ = [
    "__version__",
    "Worker",
    "WorkerOptions",
    "WorkerType",
    "WorkerPermissions",
    "JobProcess",
    "JobContext",
    "JobRequest",
    "JobExecutorType",
    "AutoSubscribe",
    "AgentState",
    "Plugin",
    "ipc",
    "stt",
    "vad",
    "utils",
    "tts",
    "tokenize",
    "llm",
    "metrics",
    "pipeline",
<<<<<<< HEAD
    "multimodal",
=======
>>>>>>> cd077f91
    "cli",
    "AssignmentTimeoutError",
    "APIConnectionError",
    "APIError",
    "APIStatusError",
    "APITimeoutError",
    "ATTRIBUTE_AGENT_STATE",
    "APIConnectOptions",
    "DEFAULT_API_CONNECT_OPTIONS",
    "AgentState",
    "NotGiven",
    "NOT_GIVEN",
    "NotGivenOr",
]

# Cleanup docs of unexported modules
_module = dir()
NOT_IN_ALL = [m for m in _module if m not in __all__]

__pdoc__ = {}

for n in NOT_IN_ALL:
    __pdoc__[n] = False<|MERGE_RESOLUTION|>--- conflicted
+++ resolved
@@ -67,10 +67,6 @@
     "llm",
     "metrics",
     "pipeline",
-<<<<<<< HEAD
-    "multimodal",
-=======
->>>>>>> cd077f91
     "cli",
     "AssignmentTimeoutError",
     "APIConnectionError",
