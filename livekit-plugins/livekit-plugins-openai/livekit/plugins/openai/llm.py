--- conflicted
+++ resolved
@@ -27,9 +27,6 @@
     llm,
 )
 from livekit.agents.llm import ToolChoice
-<<<<<<< HEAD
-from livekit.agents.types import DEFAULT_API_CONNECT_OPTIONS, APIConnectOptions
-=======
 from livekit.agents.llm.chat_context import ChatContext
 from livekit.agents.llm.function_context import AIFunction
 from livekit.agents.types import (
@@ -40,7 +37,6 @@
 )
 from livekit.agents.utils import is_given
 from typing_extensions import Literal
->>>>>>> cd077f91
 
 import openai
 from openai.types.chat import (
@@ -49,10 +45,6 @@
 )
 from openai.types.chat.chat_completion_chunk import Choice
 
-<<<<<<< HEAD
-from .log import logger
-=======
->>>>>>> cd077f91
 from .models import (
     CerebrasChatModels,
     ChatModels,
