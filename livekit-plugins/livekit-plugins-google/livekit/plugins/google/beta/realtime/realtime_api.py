--- conflicted
+++ resolved
@@ -4,32 +4,21 @@
 import json
 import os
 from dataclasses import dataclass
-from typing import Dict, Optional
 
 from livekit import rtc
-<<<<<<< HEAD
-from livekit.agents import llm, multimodal, utils
-=======
 from livekit.agents import llm, utils
 from livekit.agents.llm.function_context import _create_ai_function_info
->>>>>>> cd077f91
 
 from google import genai
 from google.genai._api_client import HttpOptions
 from google.genai.types import (
     Blob,
     Content,
-<<<<<<< HEAD
-    GenerationConfig,
-    LiveClientContent,
-    LiveClientRealtimeInput,
-=======
     FunctionResponse,
     GenerationConfig,
     LiveClientContent,
     LiveClientRealtimeInput,
     LiveClientToolResponse,
->>>>>>> cd077f91
     LiveConnectConfig,
     Modality,
     Part,
@@ -45,14 +34,6 @@
     LiveAPIModels,
     Voice,
     _build_gemini_ctx,
-<<<<<<< HEAD
-)
-from .transcriber import TranscriberSession, TranscriptionContent
-
-INPUT_AUDIO_SAMPLE_RATE = 16000
-OUTPUT_AUDIO_SAMPLE_RATE = 24000
-NUM_CHANNELS = 1
-=======
     _build_tools,
 )
 from .transcriber import ModelTranscriber, TranscriberSession, TranscriptionContent
@@ -69,7 +50,13 @@
     "agent_speech_transcription_completed",
     "agent_speech_stopped",
 ]
->>>>>>> cd077f91
+
+
+@dataclass
+class GeminiContent:
+    response_id: str
+    item_id: str
+    transcript: str
 
 
 @dataclass
@@ -79,20 +66,9 @@
 
 
 @dataclass
-<<<<<<< HEAD
-class Capabilities(multimodal.RealtimeCapabilities):
-    pass
-=======
-class InputTranscription:
-    item_id: str
-    transcript: str
-
-
-@dataclass
 class Capabilities:
     supports_truncate: bool
     input_audio_sample_rate: int | None = None
->>>>>>> cd077f91
 
 
 @dataclass
@@ -116,21 +92,7 @@
     enable_agent_audio_transcription: bool
 
 
-@dataclass
-class _MessageGeneration:
-    message_id: str
-    text_ch: utils.aio.Chan[str]
-    audio_ch: utils.aio.Chan[rtc.AudioFrame]
-
-
-@dataclass
-class _ResponseGeneration:
-    message_ch: utils.aio.Chan[multimodal.MessageGeneration]
-    function_ch: utils.aio.Chan[llm.FunctionCall]
-    messages: Dict[str, _MessageGeneration]
-
-
-class RealtimeModel(multimodal.RealtimeModel):
+class RealtimeModel:
     def __init__(
         self,
         *,
@@ -158,34 +120,6 @@
 
         Environment Requirements:
         - For VertexAI: Set the `GOOGLE_APPLICATION_CREDENTIALS` environment variable to the path of the service account key file.
-<<<<<<< HEAD
-          The Google Cloud project and location can be set via `project` and `location` arguments or
-          the environment variables `GOOGLE_CLOUD_PROJECT` and `GOOGLE_CLOUD_LOCATION`.
-          By default, the project is inferred from the service account key file, and
-          the location defaults to "us-central1".
-
-        - For Google Gemini API: Set the `api_key` argument or the `GOOGLE_API_KEY` environment variable.
-
-        Args:
-            instructions (str, optional): Initial system instructions for the model. Defaults to None.
-            model (LiveAPIModels | str): Name of the model to use. Defaults to "gemini-2.0-flash-exp".
-            api_key (str or None, optional): Google Gemini API key. If None, reads from env GOOGLE_API_KEY.
-            voice (Voice | str, optional): Voice setting for audio outputs. Defaults to "Puck".
-            modalities (list[Modality], optional): Modalities to use, e.g. ["TEXT", "AUDIO"]. Defaults to ["AUDIO"].
-            enable_user_audio_transcription (bool, optional): Enable user audio transcription. Defaults True.
-            enable_agent_audio_transcription (bool, optional): Enable agent audio transcription. Defaults True.
-            vertexai (bool, optional): Use VertexAI. Defaults False.
-            project (str | None, optional): GCP project for VertexAI. Defaults None.
-            location (str | None, optional): GCP location for VertexAI. Defaults None.
-            candidate_count (int, optional): Number of candidate responses. Defaults 1.
-            temperature (float, optional): Sampling temperature. Defaults None.
-            max_output_tokens (int, optional): Maximum output tokens. Defaults None.
-            top_p (float, optional): Top-p sampling. Defaults None.
-            top_k (int, optional): Top-k sampling. Defaults None.
-            presence_penalty (float, optional): Presence penalty. Defaults None.
-            frequency_penalty (float, optional): Frequency penalty. Defaults None.
-            loop (asyncio.AbstractEventLoop | None, optional): Event loop. Defaults None.
-=======
         The Google Cloud project and location can be set via `project` and `location` arguments or the environment variables
         `GOOGLE_CLOUD_PROJECT` and `GOOGLE_CLOUD_LOCATION`. By default, the project is inferred from the service account key file,
         and the location defaults to "us-central1".
@@ -209,38 +143,20 @@
             presence_penalty (float, optional): The presence penalty for response generation
             frequency_penalty (float, optional): The frequency penalty for response generation
             loop (asyncio.AbstractEventLoop or None, optional): Event loop to use for async operations. If None, the current event loop is used.
->>>>>>> cd077f91
 
         Raises:
             ValueError: If the API key is required but not found.
         """
-<<<<<<< HEAD
-        capabilities = Capabilities(
-            message_truncation=False,
-            input_audio_sample_rate=INPUT_AUDIO_SAMPLE_RATE,
-=======
         super().__init__()
         self._capabilities = Capabilities(
             supports_truncate=False,
             input_audio_sample_rate=16000,
->>>>>>> cd077f91
         )
         super().__init__(capabilities=capabilities)
         self._loop = loop or asyncio.get_event_loop()
         self._api_key = api_key or os.environ.get("GOOGLE_API_KEY")
         self._project = project or os.environ.get("GOOGLE_CLOUD_PROJECT")
         self._location = location or os.environ.get("GOOGLE_CLOUD_LOCATION")
-<<<<<<< HEAD
-
-        # VertexAI configuration
-        if vertexai:
-            if not self._project or not self._location:
-                raise ValueError(
-                    "Project and location are required for VertexAI either via arguments "
-                    "or GOOGLE_CLOUD_PROJECT / GOOGLE_CLOUD_LOCATION env variables"
-                )
-            self._api_key = None  # VertexAI does not use an API key
-=======
         if vertexai:
             if not self._project or not self._location:
                 raise ValueError(
@@ -248,18 +164,11 @@
                 )
             self._api_key = None  # VertexAI does not require an API key
 
->>>>>>> cd077f91
         else:
             self._project = None
             self._location = None
             if not self._api_key:
                 raise ValueError(
-<<<<<<< HEAD
-                    "API key is required for Google API either via api_key or GOOGLE_API_KEY env variable"
-                )
-
-        self._opts = _ModelOptions(
-=======
                     "API key is required for Google API either via api_key or GOOGLE_API_KEY environment variable"
                 )
 
@@ -269,7 +178,6 @@
 
         self._rt_sessions: list[GeminiRealtimeSession] = []
         self._opts = ModelOptions(
->>>>>>> cd077f91
             model=model,
             api_key=self._api_key,
             voice=voice,
@@ -286,13 +194,6 @@
             top_k=top_k,
             presence_penalty=presence_penalty,
             frequency_penalty=frequency_penalty,
-<<<<<<< HEAD
-            instructions=(
-                Content(parts=[Part(text=instructions)]) if instructions else None
-            ),
-            enable_user_audio_transcription=enable_user_audio_transcription,
-            enable_agent_audio_transcription=enable_agent_audio_transcription,
-=======
             instructions=instructions_content,
         )
 
@@ -315,7 +216,6 @@
             chat_ctx=chat_ctx or llm.ChatContext(),
             fnc_ctx=fnc_ctx,
             loop=self._loop,
->>>>>>> cd077f91
         )
 
     def session(self) -> "GeminiRealtimeSession":
@@ -325,20 +225,18 @@
         pass
 
 
-class GeminiRealtimeSession(multimodal.RealtimeSession):
-    def __init__(self, realtime_model: RealtimeModel) -> None:
-        super().__init__(realtime_model)
-        self._opts = realtime_model._opts
-
-<<<<<<< HEAD
-        self._fnc_ctx = llm.FunctionContext.empty()
-        self._remote_chat_ctx = llm.remote_chat_context.RemoteChatContext()
-
-        self._msg_ch = utils.aio.Chan[ClientEvents]()
-
-        tools = []
-        # TODO(jayesh): add tool support
-=======
+class GeminiRealtimeSession(utils.EventEmitter[EventTypes]):
+    def __init__(
+        self,
+        *,
+        opts: ModelOptions,
+        chat_ctx: llm.ChatContext,
+        fnc_ctx: llm.FunctionContext | None,
+        loop: asyncio.AbstractEventLoop,
+    ):
+        """
+        Initializes a GeminiRealtimeSession instance for interacting with Google's Realtime API.
+
         Args:
             opts (ModelOptions): The model options for the session.
             chat_ctx (llm.ChatContext): The chat context for the session.
@@ -357,7 +255,6 @@
         if self._fnc_ctx is not None:
             functions = _build_tools(self._fnc_ctx)
             tools.append(Tool(function_declarations=functions))
->>>>>>> cd077f91
 
         self._config = LiveConnectConfig(
             response_modalities=self._opts.response_modalities,
@@ -390,14 +287,6 @@
         self._main_atask = asyncio.create_task(
             self._main_task(), name="gemini-realtime-session"
         )
-<<<<<<< HEAD
-
-        self._current_generation: Optional[_ResponseGeneration] = None
-        self._transcriber: Optional[TranscriberSession] = None
-        self._agent_transcriber: Optional[TranscriberSession] = None
-
-        self._is_interrupted = False
-=======
         if self._opts.enable_user_audio_transcription:
             self._transcriber = TranscriberSession(
                 client=self._client, model=self._opts.model
@@ -411,7 +300,6 @@
         # init dummy task
         self._init_sync_task = asyncio.create_task(asyncio.sleep(0))
         self._send_ch = utils.aio.Chan[ClientEvents]()
->>>>>>> cd077f91
         self._active_response_id = None
         self._session = None
 
@@ -467,7 +355,6 @@
             ctx.append(self._opts.instructions)
         ctx.extend(turns)
 
-<<<<<<< HEAD
         if not ctx:
             logger.warning(
                 "gemini-realtime-session: No chat context, sending dummy content."
@@ -481,7 +368,25 @@
     def interrupt(self) -> None:
         logger.warning("interrupt() - no direct cancellation in Gemini")
         self._is_interrupted = True
-=======
+
+    def truncate(self, *, message_id: str, audio_end_ms: int) -> None:
+        logger.warning(f"truncate(...) called for {message_id}, ignoring for Gemini")
+
+    async def aclose(self) -> None:
+        if self._send_ch.closed:
+            return
+
+        self._send_ch.close()
+        await self._main_atask
+
+    @property
+    def fnc_ctx(self) -> llm.FunctionContext | None:
+        return self._fnc_ctx
+
+    @fnc_ctx.setter
+    def fnc_ctx(self, value: llm.FunctionContext | None) -> None:
+        self._fnc_ctx = value
+
     def _push_audio(self, frame: rtc.AudioFrame) -> None:
         if self._opts.enable_user_audio_transcription:
             self._transcriber._push_audio(frame)
@@ -492,21 +397,12 @@
 
     def _queue_msg(self, msg: ClientEvents) -> None:
         self._send_ch.send_nowait(msg)
->>>>>>> cd077f91
-
-    def truncate(self, *, message_id: str, audio_end_ms: int) -> None:
-        logger.warning(f"truncate(...) called for {message_id}, ignoring for Gemini")
-
-    async def aclose(self) -> None:
-        self._msg_ch.close()
-        if self._session:
-            await self._session.close()
-        if self._transcriber:
-            await self._transcriber.aclose()
-        if self._agent_transcriber:
-            await self._agent_transcriber.aclose()
-        if self._main_atask:
-            await utils.aio.cancel_and_wait(self._main_atask)
+
+    def chat_ctx_copy(self) -> llm.ChatContext:
+        return self._chat_ctx.copy()
+
+    async def set_chat_ctx(self, ctx: llm.ChatContext) -> None:
+        self._chat_ctx = ctx.copy()
 
     def cancel_response(self) -> None:
         raise NotImplementedError("cancel_response is not supported yet")
@@ -560,37 +456,17 @@
 
     @utils.log_exceptions(logger=logger)
     async def _main_task(self):
-<<<<<<< HEAD
-        async with self._client.aio.live.connect(
-            model=self._opts.model, config=self._config
-        ) as session:
-            self._session = session
-
-            @utils.log_exceptions(logger=logger)
-            async def _send_task():
-                async for msg in self._msg_ch:
-                    await session.send(input=msg)
-
-                await session.send(input=".", end_of_turn=True)
-=======
         @utils.log_exceptions(logger=logger)
         async def _send_task():
             async for msg in self._send_ch:
                 await self._session.send(input=msg)
 
             await self._session.send(input=".", end_of_turn=True)
->>>>>>> cd077f91
 
             @utils.log_exceptions(logger=logger)
             async def _recv_task():
                 async for response in session.receive():
                     if self._active_response_id is None:
-<<<<<<< HEAD
-                        self._start_new_generation()
-
-                    if response.server_content:
-                        self._handle_server_content(response.server_content)
-=======
                         self._is_interrupted = False
                         self._active_response_id = utils.shortuuid()
                         text_stream = utils.aio.Chan[str]()
@@ -638,150 +514,90 @@
                             self._is_interrupted = True
 
                             self._active_response_id = None
->>>>>>> cd077f91
 
                     if response.tool_call:
-                        self._handle_tool_calls(response.tool_call)
-
+                        if self._fnc_ctx is None:
+                            raise ValueError("Function context is not set")
+                        fnc_calls = []
+                        for fnc_call in response.tool_call.function_calls:
+                            fnc_call_info = _create_ai_function_info(
+                                self._fnc_ctx,
+                                fnc_call.id,
+                                fnc_call.name,
+                                json.dumps(fnc_call.args),
+                            )
+                            fnc_calls.append(fnc_call_info)
+
+                        self.emit("function_calls_collected", fnc_calls)
+
+                        for fnc_call_info in fnc_calls:
+                            self._fnc_tasks.create_task(
+                                self._run_fnc_task(fnc_call_info, content.item_id)
+                            )
+
+                    # Handle function call cancellations
                     if response.tool_call_cancellation:
-                        self._handle_tool_call_cancellation(
-                            response.tool_call_cancellation
+                        logger.warning(
+                            "function call cancelled",
+                            extra={
+                                "function_call_ids": response.tool_call_cancellation.function_call_ids,
+                            },
                         )
-
-            send_task = asyncio.create_task(_send_task(), name="gemini-realtime-send")
-            recv_task = asyncio.create_task(_recv_task(), name="gemini-realtime-recv")
+                        self.emit(
+                            "function_calls_cancelled",
+                            response.tool_call_cancellation.function_call_ids,
+                        )
+
+        async with self._client.aio.live.connect(
+            model=self._opts.model, config=self._config
+        ) as session:
+            self._session = session
+            tasks = [
+                asyncio.create_task(_send_task(), name="gemini-realtime-send"),
+                asyncio.create_task(_recv_task(), name="gemini-realtime-recv"),
+            ]
+
             try:
-                await asyncio.gather(send_task, recv_task)
+                await asyncio.gather(*tasks)
             finally:
-<<<<<<< HEAD
-                await utils.aio.cancel_and_wait(send_task, recv_task)
-
-    def _start_new_generation(self):
-        self._is_interrupted = False
-        self._active_response_id = utils.shortuuid("gemini-turn-")
-        self._current_generation = _ResponseGeneration(
-            message_ch=utils.aio.Chan[multimodal.MessageGeneration](),
-            function_ch=utils.aio.Chan[llm.FunctionCall](),
-            messages={},
-        )
-=======
                 await utils.aio.gracefully_cancel(*tasks)
                 await self._session.close()
                 if self._opts.enable_user_audio_transcription:
                     await self._transcriber.aclose()
                 if self._opts.enable_agent_audio_transcription:
                     await self._agent_transcriber.aclose()
->>>>>>> cd077f91
-
-        # We'll assume each chunk belongs to a single message ID self._active_response_id
-        item_generation = _MessageGeneration(
-            message_id=self._active_response_id,
-            text_ch=utils.aio.Chan(str),
-            audio_ch=utils.aio.Chan(rtc.AudioFrame),
-        )
-
-        self._current_generation.message_ch.send_nowait(
-            multimodal.MessageGeneration(
-                message_id=self._active_response_id,
-                text_stream=item_generation.text_ch,
-                audio_stream=item_generation.audio_ch,
-            )
-        )
-
-        generation_event = multimodal.GenerationCreatedEvent(
-            message_stream=self._current_generation.message_ch,
-            function_stream=self._current_generation.function_ch,
-        )
-        self.emit("generation_created", generation_event)
-
-        self._current_generation.messages[self._active_response_id] = item_generation
-
-    def _handle_server_content(self, server_content):
-        if not self._current_generation or not self._active_response_id:
-            logger.warning(
-                "gemini-realtime-session: No active response ID, skipping server content"
-            )
-            return
-
-        item_generation = self._current_generation.messages[self._active_response_id]
-
-        model_turn = server_content.model_turn
-        if model_turn:
-            for part in model_turn.parts:
-                if part.text:
-                    item_generation.text_ch.send_nowait(part.text)
-                if part.inline_data:
-                    frame_data = part.inline_data.data
-                    frame = rtc.AudioFrame(
-                        data=frame_data,
-                        sample_rate=OUTPUT_AUDIO_SAMPLE_RATE,
-                        num_channels=NUM_CHANNELS,
-                        samples_per_channel=len(frame_data) // 2,
-                    )
-                    if self._opts.enable_agent_audio_transcription:
-                        self._agent_transcriber._push_audio(frame)
-                    item_generation.audio_ch.send_nowait(frame)
-
-        if server_content.interrupted or server_content.turn_complete:
-            self._finalize_response(item_generation)
-
-    def _finalize_response(self, item_generation: _MessageGeneration):
-        item_generation.text_ch.close()
-        item_generation.audio_ch.close()
-
-        if self._current_generation:
-            self._current_generation.message_ch.close()
-            self._current_generation.function_ch.close()
-            self._current_generation = None
-
-        self._is_interrupted = True
-        self._active_response_id = None
-        self.emit("agent_speech_stopped")
-
-    def _handle_tool_calls(self, tool_call):
-        if not self._current_generation:
-            return
-        for fnc_call in tool_call.function_calls:
-            self._current_generation.function_ch.send_nowait(
-                llm.FunctionCall(
-                    call_id=fnc_call.call_id,
-                    name=fnc_call.name,
-                    arguments=json.dumps(fnc_call.args),
-                )
-            )
-<<<<<<< HEAD
-=======
-            await self._session.send(input=tool_response)
->>>>>>> cd077f91
-
-    def _handle_tool_call_cancellation(self, tool_call_cancellation):
-        logger.warning(
-            "function call cancelled",
+
+    @utils.log_exceptions(logger=logger)
+    async def _run_fnc_task(self, fnc_call_info: llm.FunctionCallInfo, item_id: str):
+        logger.debug(
+            "executing ai function",
             extra={
                 "function_call_ids": tool_call_cancellation.function_call_ids,
             },
         )
-        self.emit("function_calls_cancelled", tool_call_cancellation.function_call_ids)
-
-    def _on_input_speech_done(self, content: TranscriptionContent) -> None:
-        if content.response_id and content.text:
-            self.emit(
-                "input_speech_transcription_completed",
-                multimodal.InputTranscriptionCompleted(
-                    item_id=content.response_id,
-                    transcript=content.text,
-                ),
-            )
-            # self._chat_ctx.append(text=content.text, role="user")
-            # TODO: implement sync mechanism to make sure the transcribed user speech is inside the chat_ctx and always before the generated agent speech
-
-    def _on_agent_speech_done(self, content: TranscriptionContent) -> None:
-        if not self._is_interrupted and content.response_id and content.text:
-            self.emit(
-                "agent_speech_transcription_completed",
-                multimodal.InputTranscriptionCompleted(
-                    item_id=content.response_id,
-                    transcript=content.text,
-                ),
-            )
-            # self._chat_ctx.append(text=content.text, role="assistant")+
+        called_fnc = fnc_call_info.execute()
+        try:
+            await called_fnc.task
+        except Exception as e:
+            logger.exception(
+                "error executing ai function",
+                extra={
+                    "function": fnc_call_info.function_info.name,
+                },
+                exc_info=e,
+            )
+        tool_call = llm.ChatMessage.create_tool_from_called_function(called_fnc)
+        if tool_call.content is not None:
+            tool_response = LiveClientToolResponse(
+                function_responses=[
+                    FunctionResponse(
+                        name=tool_call.name,
+                        id=tool_call.tool_call_id,
+                        response={"result": tool_call.content},
+                    )
+                ]
+            )
+            await self._session.send(input=tool_response)
+
+            self.emit("function_calls_finished", [called_fnc])