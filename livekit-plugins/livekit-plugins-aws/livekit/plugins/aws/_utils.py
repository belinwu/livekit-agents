from __future__ import annotations

import base64
import os
from typing import Any

import boto3
from livekit import rtc
from livekit.agents import llm, utils
from livekit.agents.llm import AIFunction, ChatContext, ImageContent

__all__ = ["_to_fnc_ctx", "_to_chat_ctx", "_get_aws_credentials"]


<<<<<<< HEAD
def _get_aws_credentials(api_key: str | None, api_secret: str | None, region: str | None):
=======
def _get_aws_credentials(api_key: Optional[str], api_secret: Optional[str], region: Optional[str]):
>>>>>>> 9ff4e6a5
    region = region or os.environ.get("AWS_DEFAULT_REGION")
    if not region:
        raise ValueError(
            "AWS_DEFAULT_REGION must be set via argument or the AWS_DEFAULT_REGION environment variable."
        )

    if api_key and api_secret:
        session = boto3.Session(
            aws_access_key_id=api_key,
            aws_secret_access_key=api_secret,
            region_name=region,
        )
    else:
        session = boto3.Session(region_name=region)

    credentials = session.get_credentials()
    if not credentials or not credentials.access_key or not credentials.secret_key:
        raise ValueError("No valid AWS credentials found.")
    return credentials.access_key, credentials.secret_key, region


def _to_fnc_ctx(fncs: list[AIFunction]) -> list[dict]:
    tools = []
    for fnc in fncs:
        info = llm.utils.get_function_info(fnc)
        model = llm.utils.function_arguments_to_pydantic_model(fnc)
        json_schema = model.model_json_schema()
        tool_spec = {
            "toolSpec": {
                "name": info.name,
                "description": info.description,
                "inputSchema": {"json": json_schema},
            }
        }
        tools.append(tool_spec)
    return tools


def _build_image(image: ImageContent, cache_key: Any) -> dict:
    if isinstance(image.image, str):
        if image.image.startswith("data:image/jpeg;base64,"):
            base64_data = image.image.split(",", 1)[1]
            try:
                image_bytes = base64.b64decode(base64_data)
            except Exception as e:
                raise ValueError("Invalid base64 data in image URL") from e
            return {"image": {"format": "jpeg", "source": {"bytes": image_bytes}}}
        else:
            return {"image": {"format": "jpeg", "source": {"uri": image.image}}}
    elif isinstance(image.image, rtc.VideoFrame):
        if cache_key not in image._cache:
            opts = utils.images.EncodeOptions()
            if image.inference_width and image.inference_height:
                opts.resize_options = utils.images.ResizeOptions(
                    width=image.inference_width,
                    height=image.inference_height,
                    strategy="scale_aspect_fit",
                )
            image._cache[cache_key] = utils.images.encode(image.image, opts)
        return {"image": {"format": "jpeg", "source": {"bytes": image._cache[cache_key]}}}
    raise ValueError(f"Unsupported image type: {type(image.image)}")


<<<<<<< HEAD
def _to_chat_ctx(chat_ctx: ChatContext, cache_key: Any) -> tuple[list[dict], dict | None]:
    messages: list[dict] = []
    system_message: dict | None = None
    current_role: str | None = None
    current_content: list[dict] = []
=======
def _build_aws_ctx(chat_ctx: llm.ChatContext, cache_key: Any) -> Tuple[List[dict], Optional[dict]]:
    messages: List[dict] = []
    system: Optional[dict] = None
    current_role: Optional[str] = None
    current_content: List[dict] = []
>>>>>>> 9ff4e6a5

    for msg in chat_ctx.items:
        if msg.type == "message" and msg.role == "system":
            for content in msg.content:
                if isinstance(content, str):
                    system_message = {"text": content}
            continue

        if msg.type == "message":
            role = "assistant" if msg.role == "assistant" else "user"
        elif msg.type == "function_call":
            role = "assistant"
        elif msg.type == "function_call_output":
            role = "user"

        # if the effective role changed, finalize the previous turn.
        if role != current_role:
            if current_role is not None:
                messages.append({"role": current_role, "content": current_content})
            current_content = []
            current_role = role

        if msg.type == "message":
            for content in msg.content:
                if isinstance(content, str):
                    current_content.append({"text": content})
                elif isinstance(content, ImageContent):
                    current_content.append(_build_image(content, cache_key))
        elif msg.type == "function_call":
            current_content.append({
                "toolUse": {
                    "toolUseId": msg.call_id,
                    "name": msg.name,
                    "input": msg.arguments,
                }
            })
        elif msg.type == "function_call_output":
            tool_response = {
                "toolResult": {
                    "toolUseId": msg.call_id,
                    "content": [],
                    "status": "success",
                }
            }
            if isinstance(msg.output, dict):
                tool_response["toolResult"]["content"].append({"json": msg.output})
            elif isinstance(msg.output, str):
                tool_response["toolResult"]["content"].append({"text": msg.output})
            current_content.append(tool_response)

    # Finalize the last message if there’s any content left
    if current_role is not None and current_content:
        messages.append({"role": current_role, "content": current_content})

    # Ensure the message list starts with a "user" message
    if not messages or messages[0]["role"] != "user":
        messages.insert(0, {"role": "user", "content": [{"text": "(empty)"}]})

    return messages, system_message<|MERGE_RESOLUTION|>--- conflicted
+++ resolved
@@ -12,11 +12,7 @@
 __all__ = ["_to_fnc_ctx", "_to_chat_ctx", "_get_aws_credentials"]
 
 
-<<<<<<< HEAD
-def _get_aws_credentials(api_key: str | None, api_secret: str | None, region: str | None):
-=======
 def _get_aws_credentials(api_key: Optional[str], api_secret: Optional[str], region: Optional[str]):
->>>>>>> 9ff4e6a5
     region = region or os.environ.get("AWS_DEFAULT_REGION")
     if not region:
         raise ValueError(
@@ -80,19 +76,11 @@
     raise ValueError(f"Unsupported image type: {type(image.image)}")
 
 
-<<<<<<< HEAD
 def _to_chat_ctx(chat_ctx: ChatContext, cache_key: Any) -> tuple[list[dict], dict | None]:
     messages: list[dict] = []
     system_message: dict | None = None
     current_role: str | None = None
     current_content: list[dict] = []
-=======
-def _build_aws_ctx(chat_ctx: llm.ChatContext, cache_key: Any) -> Tuple[List[dict], Optional[dict]]:
-    messages: List[dict] = []
-    system: Optional[dict] = None
-    current_role: Optional[str] = None
-    current_content: List[dict] = []
->>>>>>> 9ff4e6a5
 
     for msg in chat_ctx.items:
         if msg.type == "message" and msg.role == "system":
