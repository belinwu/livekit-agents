from __future__ import annotations

import asyncio
import json
import os
import weakref
from dataclasses import dataclass
from urllib.parse import urlencode

import aiohttp
from livekit import rtc
from livekit.agents import (
    DEFAULT_API_CONNECT_OPTIONS,
    APIConnectionError,
    APIConnectOptions,
    APIStatusError,
    APITimeoutError,
    tokenize,
    tts,
    utils,
)

from .log import logger

BASE_URL = "https://api.deepgram.com/v1/speak"
NUM_CHANNELS = 1


@dataclass
class _TTSOptions:
    model: str
    encoding: str
    sample_rate: int
    word_tokenizer: tokenize.WordTokenizer


class TTS(tts.TTS):
    def __init__(
        self,
        *,
        model: str = "aura-asteria-en",
        encoding: str = "linear16",
        sample_rate: int = 24000,
        api_key: str | None = None,
        base_url: str = BASE_URL,
        word_tokenizer: tokenize.WordTokenizer = tokenize.basic.WordTokenizer(
            ignore_punctuation=False
        ),
        http_session: aiohttp.ClientSession | None = None,
    ) -> None:
        """
        Create a new instance of Deepgram TTS.

        Args:
            model (str): TTS model to use. Defaults to "aura-asteria-en".
            encoding (str): Audio encoding to use. Defaults to "linear16".
            sample_rate (int): Sample rate of audio. Defaults to 24000.
            api_key (str): Deepgram API key. If not provided, will look for DEEPGRAM_API_KEY in environment.
            base_url (str): Base URL for Deepgram TTS API. Defaults to "https://api.deepgram.com/v1/speak"
            word_tokenizer (tokenize.WordTokenizer): Tokenizer for processing text. Defaults to basic WordTokenizer.
            http_session (aiohttp.ClientSession): Optional aiohttp session to use for requests.

        """
        super().__init__(
            capabilities=tts.TTSCapabilities(streaming=True),
            sample_rate=sample_rate,
            num_channels=NUM_CHANNELS,
        )

        api_key = api_key or os.environ.get("DEEPGRAM_API_KEY")
        if not api_key:
            raise ValueError(
                "Deepgram API key required. Set DEEPGRAM_API_KEY or provide api_key."
            )

        self._opts = _TTSOptions(
            model=model,
            encoding=encoding,
            sample_rate=sample_rate,
            word_tokenizer=word_tokenizer,
        )
        self._session = http_session
        self._api_key = api_key
        self._base_url = base_url
        self._streams = weakref.WeakSet[SynthesizeStream]()

    def _ensure_session(self) -> aiohttp.ClientSession:
        if not self._session:
            self._session = utils.http_context.http_session()
        return self._session

    def update_options(
        self,
        *,
        model: str | None = None,
        sample_rate: int | None = None,
    ) -> None:
        """
        args:
            model (str): TTS model to use.
            sample_rate (int): Sample rate of audio.
        """
        if model is not None:
            self._opts.model = model
        if sample_rate is not None:
            self._opts.sample_rate = sample_rate
        for stream in self._streams:
            stream.update_options(
                model=model,
                sample_rate=sample_rate,
            )

    def synthesize(
        self,
        text: str,
        *,
        conn_options: APIConnectOptions = DEFAULT_API_CONNECT_OPTIONS,
    ) -> "ChunkedStream":
        return ChunkedStream(
            tts=self,
            input_text=text,
            base_url=self._base_url,
            api_key=self._api_key,
            conn_options=conn_options,
            opts=self._opts,
            session=self._ensure_session(),
        )

    def stream(
        self, *, conn_options: APIConnectOptions = DEFAULT_API_CONNECT_OPTIONS
    ) -> "SynthesizeStream":
        stream = SynthesizeStream(
            tts=self,
            conn_options=conn_options,
            base_url=self._base_url,
            api_key=self._api_key,
            opts=self._opts,
            session=self._ensure_session(),
        )
        self._streams.add(stream)
        return stream


class ChunkedStream(tts.ChunkedStream):
    def __init__(
        self,
        *,
        tts: TTS,
        base_url: str,
        api_key: str,
        input_text: str,
        opts: _TTSOptions,
        conn_options: APIConnectOptions,
        session: aiohttp.ClientSession,
    ) -> None:
        super().__init__(tts=tts, input_text=input_text, conn_options=conn_options)
        self._opts = opts
        self._session = session
        self._base_url = base_url
        self._api_key = api_key

    async def _run(self) -> None:
        request_id = utils.shortuuid()
        audio_bstream = utils.audio.AudioByteStream(
            sample_rate=self._opts.sample_rate,
            num_channels=NUM_CHANNELS,
        )

        try:
            config = {
                "encoding": self._opts.encoding,
                "model": self._opts.model,
                "sample_rate": self._opts.sample_rate,
            }
            async with self._session.post(
                _to_deepgram_url(config, self._base_url, websocket=False),
                headers={
                    "Authorization": f"Token {self._api_key}",
                    "Content-Type": "application/json",
                },
                json={"text": self._input_text},
                timeout=self._conn_options.timeout,
            ) as res:
                if res.status != 200:
                    raise APIStatusError(
                        message=res.reason or "Unknown error occurred.",
                        status_code=res.status,
                        request_id=request_id,
                        body=await res.json(),
                    )

                async for bytes_data, _ in res.content.iter_chunks():
                    for frame in audio_bstream.write(bytes_data):
                        self._event_ch.send_nowait(
                            tts.SynthesizedAudio(
                                request_id=request_id,
                                frame=frame,
                            )
                        )

                for frame in audio_bstream.flush():
                    self._event_ch.send_nowait(
                        tts.SynthesizedAudio(request_id=request_id, frame=frame)
                    )

        except asyncio.TimeoutError as e:
            raise APITimeoutError() from e
        except aiohttp.ClientResponseError as e:
            raise APIStatusError(
                message=e.message,
                status_code=e.status,
                request_id=request_id,
                body=None,
            ) from e
        except Exception as e:
            raise APIConnectionError() from e


class SynthesizeStream(tts.SynthesizeStream):
    def __init__(
        self,
        *,
        tts: TTS,
        base_url: str,
        api_key: str,
        conn_options: APIConnectOptions,
        opts: _TTSOptions,
        session: aiohttp.ClientSession,
    ):
        super().__init__(tts=tts, conn_options=conn_options)
        self._opts = opts
        self._session = session
        self._base_url = base_url
        self._api_key = api_key
        self._segments_ch = utils.aio.Chan[tokenize.WordStream]()
        self._reconnect_event = asyncio.Event()

    def update_options(
        self,
        *,
        model: str | None = None,
        sample_rate: int | None = None,
    ) -> None:
        if model is not None:
            self._opts.model = model
        if sample_rate is not None:
            self._opts.sample_rate = sample_rate

        self._reconnect_event.set()

    async def _run(self) -> None:
        @utils.log_exceptions(logger=logger)
        async def _tokenize_input():
            # Converts incoming text into WordStreams and sends them into _segments_ch
            input_stream = None
            async for input in self._input_ch:
                if isinstance(input, str):
                    if input_stream is None:
                        input_stream = self._opts.word_tokenizer.stream()
                        self._segments_ch.send_nowait(input_stream)
                    input_stream.push_text(input)
                elif isinstance(input, self._FlushSentinel):
                    if input_stream:
                        input_stream.end_input()
                    input_stream = None
            self._segments_ch.close()

        @utils.log_exceptions(logger=logger)
        async def _run_segments(ws: aiohttp.ClientWebSocketResponse):
            async for input_stream in self._segments_ch:
                segment_id = utils.shortuuid()
                await self._run_ws(input_stream, segment_id, ws)

        async def _connection_timeout():
            # Deepgram has a 60-minute timeout period for websocket connections
            await asyncio.sleep(3300)
            logger.warning(
                "Deepgram TTS maximum connection time reached. Reconnecting..."
            )
            self._reconnect_event.set()

        ws: aiohttp.ClientWebSocketResponse | None = None
        while True:
            try:
                config = {
                    "encoding": self._opts.encoding,
                    "model": self._opts.model,
                    "sample_rate": self._opts.sample_rate,
                }
                ws = await asyncio.wait_for(
                    self._session.ws_connect(
                        _to_deepgram_url(config, self._base_url, websocket=True),
                        headers={"Authorization": f"Token {self._api_key}"},
                    ),
                    self._conn_options.timeout,
                )

                tasks = [
                    asyncio.create_task(_tokenize_input()),
                    asyncio.create_task(_run_segments(ws)),
                ]
                wait_reconnect_task = asyncio.create_task(self._reconnect_event.wait())
                connection_timeout_task = asyncio.create_task(_connection_timeout())
                try:
                    done, _ = await asyncio.wait(
                        [
                            asyncio.gather(*tasks),
                            wait_reconnect_task,
                            connection_timeout_task,
                        ],
                        return_when=asyncio.FIRST_COMPLETED,
                    )  # type: ignore

                    # propagate exceptions from completed tasks
                    for task in done:
                        if (
                            task != wait_reconnect_task
                            and task != connection_timeout_task
                        ):
                            task.result()

                    if wait_reconnect_task not in done:
                        break
                    self._reconnect_event.clear()
                finally:
                    await utils.aio.gracefully_cancel(
                        *tasks, wait_reconnect_task, connection_timeout_task
                    )
            finally:
                if ws is not None and not ws.closed:
                    await ws.close()

    async def _run_ws(
        self,
        input_stream: tokenize.WordStream,
        segment_id: str,
        ws: aiohttp.ClientWebSocketResponse,
    ) -> None:
        request_id = utils.shortuuid()
        done_segment = False

        async def send_task(
            ws: aiohttp.ClientWebSocketResponse,
            flush_after_words: int = 30,
        ):
            nonlocal done_segment
            async for word in input_stream:
                speak_msg = {"type": "Speak", "text": f"{word.token} "}
                await ws.send_str(json.dumps(speak_msg))

            flush_msg = {"type": "Flush"}
            await ws.send_str(json.dumps(flush_msg))
            done_segment = True

        async def recv_task(ws: aiohttp.ClientWebSocketResponse):
            nonlocal done_segment
            last_frame: rtc.AudioFrame | None = None
            audio_bstream = utils.audio.AudioByteStream(
                sample_rate=self._opts.sample_rate,
                num_channels=NUM_CHANNELS,
            )

            def _send_last_frame(*, segment_id: str, is_final: bool) -> None:
                nonlocal last_frame
                if last_frame is not None:
                    self._event_ch.send_nowait(
                        tts.SynthesizedAudio(
                            request_id=request_id,
                            segment_id=segment_id,
                            frame=last_frame,
                            is_final=is_final,
                        )
                    )
                    last_frame = None

            while True:
                msg = await ws.receive()
                if msg.type in (
                    aiohttp.WSMsgType.CLOSE,
                    aiohttp.WSMsgType.CLOSED,
                    aiohttp.WSMsgType.CLOSING,
                ):
<<<<<<< HEAD
                    if not done_segment:
                        raise APIStatusError(
                            "Deepgram websocket connection closed unexpectedly"
=======
                    if not closing_ws:
                        raise APIStatusError(
                            "Deepgram websocket connection closed unexpectedly",
                            request_id=request_id,
>>>>>>> 32383939
                        )
                    return

                if msg.type == aiohttp.WSMsgType.BINARY:
                    data = msg.data
                    for frame in audio_bstream.write(data):
                        _send_last_frame(segment_id=segment_id, is_final=False)
                        last_frame = frame
                elif msg.type == aiohttp.WSMsgType.TEXT:
                    resp = json.loads(msg.data)
                    mtype = resp.get("type")
                    if mtype == "Flushed":
                        for frame in audio_bstream.flush():
                            _send_last_frame(segment_id=segment_id, is_final=False)
                            last_frame = frame
                        _send_last_frame(segment_id=segment_id, is_final=True)
                        break
                    elif mtype == "Warning":
                        logger.warning("Deepgram warning: %s", resp.get("warn_msg"))
                    elif mtype == "Metadata":
                        pass
                    else:
                        logger.debug("Unknown message type: %s", resp)

        tasks = [
            asyncio.create_task(send_task(ws)),
            asyncio.create_task(recv_task(ws)),
        ]

<<<<<<< HEAD
        try:
            await asyncio.gather(*tasks)
        finally:
            await utils.aio.gracefully_cancel(*tasks)
=======
                tasks = [
                    asyncio.create_task(_tokenize_input()),
                    asyncio.create_task(_run_segments(ws)),
                    asyncio.create_task(recv_task(ws)),
                ]
                wait_reconnect_task = asyncio.create_task(self._reconnect_event.wait())
                connection_timeout_task = asyncio.create_task(_connection_timeout())

                try:
                    done, _ = await asyncio.wait(
                        [
                            asyncio.gather(*tasks),
                            wait_reconnect_task,
                            connection_timeout_task,
                        ],
                        return_when=asyncio.FIRST_COMPLETED,
                    )  # type: ignore
                    if wait_reconnect_task not in done:
                        break
                    self._reconnect_event.clear()
                finally:
                    await utils.aio.gracefully_cancel(
                        *tasks, wait_reconnect_task, connection_timeout_task
                    )

            except asyncio.TimeoutError as e:
                raise APITimeoutError() from e
            except aiohttp.ClientResponseError as e:
                raise APIStatusError(
                    message=e.message,
                    status_code=e.status,
                    request_id=request_id,
                    body=None,
                ) from e
            except Exception as e:
                raise APIConnectionError() from e
            finally:
                if ws is not None and not ws.closed:
                    await ws.close()
>>>>>>> 32383939


def _to_deepgram_url(
    opts: dict,
    base_url: str,
    *,
    websocket: bool,
) -> str:
    if websocket and base_url.startswith("http"):
        base_url = base_url.replace("http", "ws", 1)

    elif not websocket and base_url.startswith("ws"):
        base_url = base_url.replace("ws", "http", 1)

    return f"{base_url}?{urlencode(opts, doseq=True)}"<|MERGE_RESOLUTION|>--- conflicted
+++ resolved
@@ -380,16 +380,10 @@
                     aiohttp.WSMsgType.CLOSED,
                     aiohttp.WSMsgType.CLOSING,
                 ):
-<<<<<<< HEAD
                     if not done_segment:
-                        raise APIStatusError(
-                            "Deepgram websocket connection closed unexpectedly"
-=======
-                    if not closing_ws:
                         raise APIStatusError(
                             "Deepgram websocket connection closed unexpectedly",
                             request_id=request_id,
->>>>>>> 32383939
                         )
                     return
 
@@ -419,52 +413,10 @@
             asyncio.create_task(recv_task(ws)),
         ]
 
-<<<<<<< HEAD
         try:
             await asyncio.gather(*tasks)
         finally:
             await utils.aio.gracefully_cancel(*tasks)
-=======
-                tasks = [
-                    asyncio.create_task(_tokenize_input()),
-                    asyncio.create_task(_run_segments(ws)),
-                    asyncio.create_task(recv_task(ws)),
-                ]
-                wait_reconnect_task = asyncio.create_task(self._reconnect_event.wait())
-                connection_timeout_task = asyncio.create_task(_connection_timeout())
-
-                try:
-                    done, _ = await asyncio.wait(
-                        [
-                            asyncio.gather(*tasks),
-                            wait_reconnect_task,
-                            connection_timeout_task,
-                        ],
-                        return_when=asyncio.FIRST_COMPLETED,
-                    )  # type: ignore
-                    if wait_reconnect_task not in done:
-                        break
-                    self._reconnect_event.clear()
-                finally:
-                    await utils.aio.gracefully_cancel(
-                        *tasks, wait_reconnect_task, connection_timeout_task
-                    )
-
-            except asyncio.TimeoutError as e:
-                raise APITimeoutError() from e
-            except aiohttp.ClientResponseError as e:
-                raise APIStatusError(
-                    message=e.message,
-                    status_code=e.status,
-                    request_id=request_id,
-                    body=None,
-                ) from e
-            except Exception as e:
-                raise APIConnectionError() from e
-            finally:
-                if ws is not None and not ws.closed:
-                    await ws.close()
->>>>>>> 32383939
 
 
 def _to_deepgram_url(
